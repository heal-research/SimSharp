--- conflicted
+++ resolved
@@ -43,13 +43,8 @@
 void RunSimulation() {
   var env = new Simulation(randomSeed: 42);
   var server = new Resource(env, capacity: 1) {
-<<<<<<< HEAD
     QueueLength = new TimeSeriesMonitor(env, collect: true)
-  }
-=======
-      QueueLength = new TimeSeriesMonitor(env, collect: true)
   };
->>>>>>> 06e46f9b
   env.Process(MM1Q(env, server));
   env.Run(SIMULATION_TIME);
   Console.WriteLine(server.QueueLength.Summarize());
